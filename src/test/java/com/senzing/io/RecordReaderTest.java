--- conflicted
+++ resolved
@@ -308,11 +308,6 @@
     JsonObjectBuilder job = Json.createObjectBuilder(record);
     String dataSource = JsonUtilities.getString(
         record, "DATA_SOURCE", "");
-<<<<<<< HEAD
-=======
-    String entityType = JsonUtilities.getString(
-        record, "ENTITY_TYPE", "");
->>>>>>> 02bda338
 
     dataSource = dataSource.trim().toUpperCase();
 
