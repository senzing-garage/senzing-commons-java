package com.senzing.io;

import com.senzing.util.JsonUtilities;
import org.apache.commons.csv.CSVFormat;
import org.apache.commons.csv.CSVParser;
import org.apache.commons.csv.CSVRecord;

import javax.json.Json;
import javax.json.JsonObject;
import javax.json.JsonObjectBuilder;
import javax.json.stream.JsonParser;
import javax.json.stream.JsonParserFactory;
import javax.json.stream.JsonParsingException;
import java.io.*;
import java.util.*;

/**
 * Provides a reader over records that are formatted as JSON, JSON-Lines
 * or CSV.
 */
public class RecordReader {
  /**
   * Represents the supported format for the records.
   */
  public enum Format {
    JSON("application/json", "JSON"),
    JSON_LINES("application/x-jsonlines", "JSON Lines"),
    CSV("text/csv", "CSV");

    /**
     *  The associated media type.
     */
    private String mediaType;

    /**
     * The simple name associated with the media type.
     */
    private String simpleName;

    /**
     * The lookup map to lookup format by media type.
     */
    private static Map<String,Format> MEDIA_TYPE_LOOKUP;

    /**
     * Constructs with the specified media type.
     * @param mediaType The media type.
     * @param simpleName The simple name for the format.
     */
    Format(String mediaType, String simpleName) {
      this.mediaType = mediaType;
      this.simpleName = simpleName;
    }

    /**
     * Returns the associated media type.
     *
     * @return The associated media type.
     */
    public String getMediaType() {
      return this.mediaType;
    }

    /**
     * Returns the simple name for the format.
     *
     * @return The simple name for the format.
     */
    public String getSimpleName() { return this.simpleName; }

    /**
     * Initializes the lookup.
     */
    static {
      try {
        Map<String, Format> map = new LinkedHashMap<>();
        for (Format format: Format.values()) {
          map.put(format.getMediaType(), format);
        }
        MEDIA_TYPE_LOOKUP = Collections.unmodifiableMap(map);

      } catch (Exception e) {
        e.printStackTrace();
        throw new ExceptionInInitializerError(e);
      }
    }

    /**
     * Returns the {@link Format} for the specified media type or <code>null</code>
     * if no format is associated with the media type.  This method returns
     * <code>null</code> if <code>null</code> is specified as the media type.
     *
     * @param mediaType The media type for which the {@link Format} is being
     *                  requested.
     *
     * @return The associated {@link Format} for the media type, or
     *         <code>null</code> if there is none or if the specified parameter is
     *         <code>null</code>
     */
    public static Format fromMediaType(String mediaType) {
      if (mediaType == null) return null;
      return MEDIA_TYPE_LOOKUP.get(mediaType.trim().toLowerCase());
    }
  }

  /**
   * The format for the records.
   */
  private Format format = null;

  /**
   * The backing character reader.
   */
  private Reader reader;

  /**
   * The mapping for the data sources.
   */
  private Map<String, String> dataSourceMap;

  /**
   * The source ID to assign to the records.
   */
  private String sourceId;

  /**
   * The backing {@link RecordProvider}.
   */
  private RecordProvider recordProvider;

  /**
   * Constructs a {@link RecordReader} with the specified {@link Reader}.
   * The format of the reader is inferred using the first character read.
   *
   * @param reader The {@link Reader} from which to read the text for the
   *               records.
   *
   * @throws IOException If an I/O failure occurs.
   */
  public RecordReader(Reader reader) throws IOException {
    this(null,
         reader,
         Collections.emptyMap(),
         null);
  }

  /**
   * Constructs a {@link RecordReader} with the specified {@link Format} and
   * {@link Reader}.
   *
   * @param format The expected format of the records.
   *
   * @param reader The {@link Reader} from which to read the text for the
   *               records.
   *
   * @throws IOException If an I/O failure occurs.
   */
  public RecordReader(Format format, Reader reader) throws IOException {
    this(format,
         reader,
         Collections.emptyMap(),
         null);
  }

  /**
   * Constructs a {@link RecordReader} with the specified {@link Reader} and
   * data source code.  The format of the reader is inferred from the first
   * character read.
   *
   * @param reader The {@link Reader} from which to read the text for the
   *               records.
   *
   * @param dataSource The data source to assign to each record.
   *
   * @throws IOException If an I/O failure occurs.
   */
  public RecordReader(Reader reader, String dataSource)
      throws IOException
  {
    this(null,
         reader,
         Collections.singletonMap("", dataSource),
         null);
  }

  /**
   * Constructs a {@link RecordReader} with the specified {@link Format},
   * {@link Reader} and data source code.
   *
   * @param format The expected format of the records.
   *
   * @param reader The {@link Reader} from which to read the text for the
   *               records.
   *
   * @param dataSource The data source to assign to each record.
   *
   * @throws IOException If an I/O failure occurs.
   */
  public RecordReader(Format format, Reader reader, String dataSource)
      throws IOException
  {
    this(format,
         reader,
         Collections.singletonMap("", dataSource),
         null);
  }

  /**
   * Constructs a {@link RecordReader} with the specified {@link Reader},
   * data source code and source ID.  The format of the reader is inferred from
   * the first character.
   *
   * @param reader The {@link Reader} from which to read the text for the
   *               records.
   *
   * @param dataSource The data source to assign to each record.
   *
   * @param sourceId the source ID to assign to each record.
   *
   * @throws IOException If an I/O failure occurs.
   */
  public RecordReader(Reader reader, String dataSource, String sourceId)
      throws IOException
  {
    this(null,
         reader,
         Collections.singletonMap("", dataSource),
         sourceId);
  }

  /**
   * Constructs a {@link RecordReader} with the specified {@link Format},
   * {@link Reader}, data source and source ID.
   *
   * @param format The expected format of the records.
   *
   * @param reader The {@link Reader} from which to read the text for the
   *               records.
   *
   * @param dataSource The data source to assign to each record.
   *
   * @param sourceId the source ID to assign to each record.
   *
   * @throws IOException If an I/O failure occurs.
   */
  public RecordReader(Format  format,
                      Reader  reader,
                      String  dataSource,
                      String  sourceId)
      throws IOException
  {
    this(format,
         reader,
         Collections.singletonMap("", dataSource),
         sourceId);
  }

  /**
   * Constructs a {@link RecordReader} with the specified {@link Reader}
   * and data source code map.  The format of the reader is inferred from
   * the first character.
   *
   * @param reader The {@link Reader} from which to read the text for the
   *               records.
   *
   * @param dataSourceMap The map of original data source codes to replacement
   *                      data source codes.  The mapping from empty-string will
   *                      be used for any record that has no data source.  The
   *                      mapping from <code>null</code> will be for any data
   *                      source (including no data source) that has no key in
   *                      the map.
   *
   * @throws IOException If an I/O failure occurs.
   */
  public RecordReader(Reader reader, Map<String, String> dataSourceMap)
      throws IOException
  {
    this(null, reader, dataSourceMap, null);
  }

  /**
   * Constructs a {@link RecordReader} with the specified {@link Format},
   * {@link Reader} and data source code map.
   *
   * @param format The expected format of the records.
   *
   * @param reader The {@link Reader} from which to read the text for the
   *               records.
   *
   * @param dataSourceMap The map of original data source names to replacement
   *                      data source name.  The mapping from empty-string will
   *                      be used for any record that has no data source or
   *                      whose data source is not in the map.
   *
   * @throws IOException If an I/O failure occurs.
   */
  public RecordReader(Format              format,
                      Reader              reader,
                      Map<String, String> dataSourceMap)
      throws IOException
  {
    this(format, reader, dataSourceMap,null);
  }

  /**
   * Constructs a {@link RecordReader} with the specified {@link Reader},
   * data source code map and source ID.  The format of the reader is inferred
   * using the first character read.
   *
   * @param reader The {@link Reader} from which to read the text for the
   *               records.
   *
   * @param dataSourceMap The map of original data source names to replacement
   *                      data source name.  The mapping from empty-string will
   *                      be used for any record that has no data source or
   *                      whose data source is not in the map.
   *
   * @param sourceId the source ID to assign to each record.
   *
   * @throws IOException If an I/O failure occurs.
   */
  public RecordReader(Reader              reader,
                      Map<String, String> dataSourceMap,
                      String              sourceId)
      throws IOException
  {
    this(null, reader, dataSourceMap, sourceId);
  }

  /**
   * Constructs a {@link RecordReader} with the specified {@link Format},
   * {@link Reader}, data source map, and source ID.  The format is explicitly
   * specified by the first parameter.
   *
   * @param format The expected format of the records.
   *
   * @param reader The {@link Reader} from which to read the text for the
   *               records.
   *
   * @param dataSourceMap The map of original data source names to replacement
   *                      data source name.  The mapping from empty-string will
   *                      be used for any record that has no data source or
   *                      whose data source is not in the map.
   *
   * @param sourceId the source ID to assign to each record.
   *
   * @throws IOException If an I/O failure occurs.
   */
  public RecordReader(Format              format,
                      Reader              reader,
                      Map<String, String> dataSourceMap,
                      String              sourceId)
      throws IOException
  {
    // set the format
    this.format = format;

    // if the format is unknown then try to infer it
    if (this.format == null) {
      // use a push-back reader so we can read the first non-whitespace
      // character and then push it back to read again later
      PushbackReader pushbackReader = new PushbackReader(reader);
      this.reader = pushbackReader;

      // read characters until the format is set or we hit EOF
      while (this.format == null) {
        // read the next character
        int nextChar = pushbackReader.read();

        // check for EOF
        if (nextChar < 0) {
          break;
        }

        // if whitespace then skip it
        if (Character.isWhitespace((char) nextChar)) continue;

        // if not whitespace then unread the character
        pushbackReader.unread(nextChar);

        // switch on the character to determine the format
        switch ((char) nextChar) {
          case '[':
            this.format = Format.JSON;
            break;
          case '{':
            this.format = Format.JSON_LINES;
            break;
          default:
            this.format = Format.CSV;
        }
      }

    } else {
      // just set the reader
      this.reader = reader;
    }

    // default to JSON format if EOF detected
    if (this.format != null) {
      switch (this.format) {
        case JSON:
          this.recordProvider = new JsonArrayRecordProvider(this.reader);
          break;
        case JSON_LINES:
          this.recordProvider = new JsonLinesRecordProvider(this.reader);
          break;
        case CSV:
          this.recordProvider = new CsvRecordProvider(this.reader);
          break;
        default:
          throw new IllegalStateException(
              "Unrecognized RecordReader.Format; " + this.format);
      }
    } else {
      // set the format to JSON-Lines
      this.format = Format.JSON_LINES;

      // use a JSON-lines record provider if the format is null
      this.recordProvider = new JsonLinesRecordProvider(this.reader);
    }

    // initialize the data source map with upper-case keys
    this.dataSourceMap = (dataSourceMap == null) ? Collections.emptyMap()
        : new LinkedHashMap<>();
    try {
      if (dataSourceMap != null) {
        dataSourceMap.entrySet().forEach(entry -> {
          String key = entry.getKey();
          if (key != null) key = key.trim().toUpperCase();
          String value = entry.getValue().trim().toUpperCase();
          this.dataSourceMap.put(key, value);
        });
        this.dataSourceMap = Collections.unmodifiableMap(this.dataSourceMap);
      }

    } catch (NullPointerException e) {
      System.err.println("DATA SOURCE MAP: " + dataSourceMap);
      throw e;
    }
    this.sourceId = sourceId;
    if (this.sourceId != null) {
      this.sourceId = this.sourceId.trim();
      if (this.sourceId.length() == 0) {
        this.sourceId = null;
      }
    }
  }

  /**
   * Returns the {@link Format} of the records.
   *
   * @return The {@link Format} of the records.
   */
  public Format getFormat() {
    return this.format;
  }

  /**
   * Reads the next record and returns <code>null</code> if there are no more
   * records.
   *
   * @return The next record and returns <code>null</code> if there are no more
   *         records.
   */
  public JsonObject readRecord() {
    return this.recordProvider.getNextRecord();
  }

  /**
   * Gets the line number of an error after calling {@link #readRecord()}.
   * This returns <code>null</code> if there was no error after calling {@link
   * #readRecord()} and will return <code>null</code> if {@link #readRecord()}
   * has never been called.
   *
   * @return The line number associated with the error on the last attempt to
   *         get a record, or <code>null</code> if there was no error.
   */
  public Long getErrorLineNumber() {
    return this.recordProvider.getErrorLineNumber();
  }

  /**
   * A interface for providing records.
   */
  private interface RecordProvider {
    /**
     * Gets the next record as a {@link JsonObject}.
     * @return The next {@link JsonObject} record.
     */
    JsonObject getNextRecord();

    /**
     * Gets the line number of an error after calling {@link #getNextRecord()}.
     * This returns <code>null</code> if there was no error after calling {@link
     * #getNextRecord()} and will return <code>null</code> if {@link
     * #getNextRecord()} has never been called.
     *
     * @return The line number associated with the error on the last attempt to
     *         get a record, or <code>null</code> if there was no error.
     */
    Long getErrorLineNumber();
  }

  /**
   * Augments the specified record with <code>"DATA_SOURCE"</code>,
   * <code>"ENTITY_TYPE"</code> and <code>"SOURCE_ID"</code> as appropriate.
   *
   * @param record The {@link JsonObject} record to be updated.
   * @return The updated {@link JsonObject} record.
   */
  private JsonObject augmentRecord(JsonObject record)
  {
    if (record == null) return null;
    JsonObjectBuilder job = Json.createObjectBuilder(record);
    String dsrc = JsonUtilities.getString(record, "DATA_SOURCE", "");
    dsrc = dsrc.trim().toUpperCase();
<<<<<<< HEAD
=======
    String etype = JsonUtilities.getString(record, "ENTITY_TYPE", "");
    etype = etype.trim().toUpperCase();
>>>>>>> 02bda338

    // get the mapped data source
    String dataSource = this.dataSourceMap.get(dsrc);
    if (dataSource == null) dataSource = this.dataSourceMap.get(null);
    if (dataSource != null && dataSource.trim().length() == 0) {
      dataSource = null;
    }

    // remap the data source
    if (dataSource != null) {
      job.remove("DATA_SOURCE");
      job.add("DATA_SOURCE", dataSource);
      dsrc = dataSource;
    }

    // set the source ID
    if (this.sourceId != null) {
      job.remove("SOURCE_ID");
      job.add("SOURCE_ID", this.sourceId);
    }

    // build the object
    return job.build();
  }

  /**
   * A {@link RecordProvider} implementation for records when reading
   * a JSON array.
   */
  private class JsonArrayRecordProvider implements RecordProvider
  {
    /**
     * Iterator over {@link JsonObject} records.
     */
    private Iterator<JsonObject> recordIter;

    /**
     * Indicates whether or not the JSON properly parses to avoid
     */
    private boolean errant = false;

    /**
     * The line number for the last error.
     */
    private Long errorLineNumber = null;

    /**
     * Constructor.
     */
    public JsonArrayRecordProvider(Reader reader) {
      JsonParserFactory jpf = Json.createParserFactory(Collections.emptyMap());
      JsonParser jp = jpf.createParser(reader);
      jp.next();
      this.recordIter = jp.getArrayStream()
          .map(jv -> (JsonObject) jv).iterator();
    }

    /**
     * Gets the next record from the JSON array.
     * @return The next {@link JsonObject} from the array.
     */
    public JsonObject getNextRecord() {
      RecordReader owner = RecordReader.this;
      JsonObject result = null;
      while (result == null) {
        try {
          if (!recordIter.hasNext()) break;
          result = owner.augmentRecord(this.recordIter.next());
          this.errant = false; // clear the errant flag

        } catch (Exception e) {
          if (this.errant) continue;
          if (e instanceof JsonParsingException) {
            JsonParsingException jpe = (JsonParsingException) e;
            System.out.println("LOCATION: " + jpe.getLocation());
            System.out.println("LINE NUMBER: " + jpe.getLocation().getLineNumber());
            this.errorLineNumber = jpe.getLocation().getLineNumber();
          }
          this.errant = true;
          throw e;
        }
      }
      return result;
    }

    @Override
    public Long getErrorLineNumber() {
      return this.errorLineNumber;
    }
  }

  /**
   * A {@link RecordProvider} implementation for records when reading
   * a files in a "JSON lines" format.
   */
  private class JsonLinesRecordProvider implements RecordProvider {
    /**
     * The backing {@link BufferedReader} for reading the lines from the file.
     */
    private BufferedReader reader;

    /**
     * The current line number.
     */
    private long lineNumber = 0;

    /**
     * The error line number if an error is found.
     */
    private Long errorLineNumber = null;

    /**
     * Default constructor.
     */
    public JsonLinesRecordProvider(Reader reader) {
      this.reader = new BufferedReader(reader);
    }

    /**
     * Implemented to get the next line from the file and parse it as
     * a {@link JsonObject} record.
     *
     * @return The next {@link JsonObject} record.
     */
    public JsonObject getNextRecord() {
      try {
        RecordReader  owner   = RecordReader.this;
        JsonObject    record  = null;

        while (this.reader != null && record == null) {
          // read the next line and check for EOF
          String line = this.reader.readLine();
          if (line == null) {
            this.reader.close();
            this.reader = null;
            continue;
          }
          this.lineNumber++;
          this.errorLineNumber = null; // clear the error line number

          // trim the line of extra whitespace
          line = line.trim();

          // check for blank lines and skip them
          if (line.length() == 0) continue;

          // check if the line begins with a "#" for a comment lines
          if (line.startsWith("#")) continue;

          // check if the line does NOT start with "{"
          if (!line.startsWith("{")) {
            throw new IllegalStateException(
                "Line does not appear to be JSON record: " + line);
          }

          // parse the line
          try {
            record = JsonUtilities.parseJsonObject(line);

          } catch (JsonParsingException e) {
            this.errorLineNumber = this.lineNumber;
            throw e;
          }
        }

        return owner.augmentRecord(record);

      } catch (IOException e) {
        throw new RuntimeException(e);
      }
    }

    @Override
    public Long getErrorLineNumber() {
      return this.errorLineNumber;
    }
  }

  /**
   * Implements {@link RecordProvider} for a CSV file.
   *
   */
  private class CsvRecordProvider implements RecordProvider {
    /**
     * The CSV parser.
     */
    private CSVParser parser;

    /**
     * The record iterator.
     */
    private Iterator<CSVRecord> recordIter;

    /**
     * The line number for the last error.
     */
    private Long errorLineNumber = null;

    public CsvRecordProvider(Reader reader) {
      CSVFormat csvFormat = CSVFormat.DEFAULT
          .withFirstRecordAsHeader().withIgnoreEmptyLines(true).withTrim(true);

      try {
        this.parser = new CSVParser(reader, csvFormat);
        Map<String, Integer> headerMap = this.parser.getHeaderMap();
        Set<String> headers = new HashSet<>();
        headerMap.keySet().forEach(h -> {
          headers.add(h.toUpperCase());
        });
        this.recordIter = parser.iterator();

      } catch (IOException e) {
        throw new RuntimeException(e);
      }
    }

    public JsonObject getNextRecord() {
      RecordReader owner = RecordReader.this;
      this.errorLineNumber = null;
      try {
        if (!this.recordIter.hasNext()) return null;
        CSVRecord record = this.recordIter.next();
        Map<String,String> recordMap = record.toMap();
        Iterator<Map.Entry<String,String>> entryIter
            = recordMap.entrySet().iterator();
        while (entryIter.hasNext()) {
          Map.Entry<String,String> entry = entryIter.next();
          String value = entry.getValue();
          if (value == null || value.trim().length() == 0) {
            entryIter.remove();
          }
        }
        @SuppressWarnings("unchecked")
        Map<String,Object> map = (Map) recordMap;

        JsonObject jsonObj = Json.createObjectBuilder(map).build();

        JsonObject result = owner.augmentRecord(jsonObj);

        return result;

      } catch (RuntimeException e) {
        this.errorLineNumber = this.parser.getCurrentLineNumber();
        throw e;

      } catch (Exception e) {
        this.errorLineNumber = this.parser.getCurrentLineNumber();
        throw new RuntimeException(e);
      }
    }

    @Override
    public Long getErrorLineNumber() {
      return this.errorLineNumber;
    }
  }

  /**
   * A simple main function to test this class manually.
   *
   * @param args The command-line arguments.
   */
  public static void main(String[] args) {
    try {
      for (String arg: args) {
        File file = new File(arg);
        try (FileInputStream fis = new FileInputStream(file);
             InputStreamReader isr = new InputStreamReader(fis))
        {
          RecordReader recordReader = new RecordReader(isr);
          System.out.println();
          System.out.println("----------------------------------------------");
          System.out.println("FILE    : " + file);
          System.out.println("FORMAT  : " + recordReader.getFormat());
          System.out.println();
          int index = 0;
          for (JsonObject record = recordReader.readRecord();
               record != null;
               record = recordReader.readRecord())
          {
            index++;
            System.out.println(index + ": " + JsonUtilities.toJsonText(record));
            System.out.println();
          }
          System.out.println("COUNT   : " + index);
          System.out.println("----------------------------------------------");
        }
      }
    } catch (Exception e) {
      e.printStackTrace();
    }
  }
}<|MERGE_RESOLUTION|>--- conflicted
+++ resolved
@@ -515,11 +515,6 @@
     JsonObjectBuilder job = Json.createObjectBuilder(record);
     String dsrc = JsonUtilities.getString(record, "DATA_SOURCE", "");
     dsrc = dsrc.trim().toUpperCase();
-<<<<<<< HEAD
-=======
-    String etype = JsonUtilities.getString(record, "ENTITY_TYPE", "");
-    etype = etype.trim().toUpperCase();
->>>>>>> 02bda338
 
     // get the mapped data source
     String dataSource = this.dataSourceMap.get(dsrc);
