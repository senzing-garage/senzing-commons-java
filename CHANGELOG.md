--- conflicted
+++ resolved
@@ -6,8 +6,7 @@
 [markdownlint](https://dlaa.me/markdownlint/),
 and this project adheres to [Semantic Versioning](https://semver.org/spec/v2.0.0.html).
 
-<<<<<<< HEAD
-## [3.1.0] - 2022-12-01
+## [3.1.0] - 2023-03-31
 
 ### Changed in 3.1.0
 
@@ -29,12 +28,11 @@
   - Updated Maven Compiler Plugin to version `3.10.1`
   - Updated Maven Javadoc Plugin to version `3.4.0`
   - Updated Nexus Staging Maven Plugin to version `1.6.13`
-=======
+
 ## [3.0.3] - 2023-03-10
 
 ### Changed in 3.0.3
 - Updated dependencies to newer versions.
->>>>>>> e6a4718c
 
 ## [3.0.2] - 2022-11-01
 
